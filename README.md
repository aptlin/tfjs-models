# Pre-trained TensorFlow.js models

This repository hosts a set of pre-trained models that have been ported to
TensorFlow.js.

The models are hosted on NPM and unpkg so they can be used in any project out of the box. They can be used directly or used in a transfer learning
setting with TensorFlow.js.

To find out about APIs for models, look at the README in each of the respective
directories. In general, we try to hide tensors so the API can be used by
non-machine learning experts.

For those interested in contributing a model, please file a [GitHub issue on tfjs](https://github.com/tensorflow/tfjs/issues) to gauge
interest. We are trying to add models that complement the existing set of models
and can be used as building blocks in other apps.

## Models

<table style="max-width:100%;table-layout:auto;">
  <tr style="text-align:center;">
    <th>Type</th>
    <th>Model</th>
    <th>Demo</th>
    <th>Details</th>
    <th>Install</th>
  </tr>
  <!-- Images -->
  <tr>
    <td rowspan="10"><b>Images</b></td>
<<<<<<< HEAD
  <!-- ** MobileNet -->
=======
>>>>>>> d4805157
    <td rowspan="2"><b><a style="white-space:nowrap; display:inline-block;" href="./mobilenet"><div style='vertical-align:middle; display:inline;'>MobileNet</div></a></b></td>
    <td><a href=""></a></td>
    <td rowspan="2">Classify images with labels from the <a href="http://www.image-net.org/">ImageNet database</a>.</td>
    <td rowspan="2"><code>npm i @tensorflow-models/mobilenet</code></td>
  </tr>
  <tr>
    <td><a href="./mobilenet/demo/index.html">source</a></td>
  </tr>
  <!-- ** PoseNet -->
  <tr>
    <td rowspan="2"><b><a style="white-space:nowrap; display:inline-block;" href="./posenet"><div style='vertical-align:middle; display:inline;'>PoseNet</div></a></b></td>
    <td><a href="https://storage.googleapis.com/tfjs-models/demos/posenet/camera.html">live</a></td>
    <td rowspan="2">A machine learning model which allows for real-time human pose estimation in the browser. See a detailed description <a href="https://medium.com/tensorflow/real-time-human-pose-estimation-in-the-browser-with-tensorflow-js-7dd0bc881cd5">here</a>.</td>
    <td rowspan="2"><code>npm i @tensorflow-models/posenet</code></td>
  </tr>
  <tr>
    <td><a href="./posenet/demos/camera.html">source</a></td>
  </tr>
  <!-- ** Coco SSD -->
  <tr>
    <td rowspan="2"><b><a style="white-space:nowrap; display:inline-block;" href="./coco-ssd"><div style='vertical-align:middle; display:inline;'>Coco SSD</div></a></b></td>
    <td><a href=""></a></td>
    <td rowspan="2">Object detection model that aims to localize and identify multiple objects in a single image. Based on the <a href="https://github.com/tensorflow/models/blob/master/research/object_detection/README.md">TensorFlow object detection API</a>.</td>
    <td rowspan="2"><code>npm i @tensorflow-models/coco-ssd</code></td>
  </tr>
  <tr>
    <td><a href="./coco-ssd/demo">source</a></td>
  </tr>
  <!-- ** BodyPix -->
  <tr>
    <td rowspan="2"><b><a style="white-space:nowrap; display:inline-block;" href="./body-pix"><div style='vertical-align:middle; display:inline;'>BodyPix</div></a></b></td>
    <td><a href="https://storage.googleapis.com/tfjs-models/demos/body-pix/index.html">live</a></td>
    <td rowspan="2">Real-time person and body part segmentation in the browser using TensorFlow.js.</td>
    <td rowspan="2"><code>npm i @tensorflow-models/body-pix</code></td>
  </tr>
  <tr>
    <td><a href="./body-pix/demos/index.html">source</a></td>
  </tr>
<<<<<<< HEAD
  <!-- ** Text Detection -->
      <td rowspan="2"><b><a style="white-space:nowrap; display:inline-block;" href="./text-detection"><div style='vertical-align:middle; display:inline;'>Text Detection</div></a></b></td>
    <td><a href=""></a></td>
    <td rowspan="2"></a>Detect text of arbitrary shape in natural scenes</td>
    <td rowspan="2"><code>npm i @tensorflow-models/text-detection</code></td>
  </tr>
  <tr>
    <td><a href="./text-detection/demo/index.html">source</a></td>
=======
    <!-- ** DeepLab -->
  <tr>
    <td rowspan="2"><b><a style="white-space:nowrap; display:inline-block;" href="./deeplab"><div style='vertical-align:middle; display:inline;'>DeepLab v3</div></a></b></td>
    <td><a href=""></a></td>
    <td rowspan="2">Semantic segmentation</td>
    <td rowspan="2"><code>npm i @tensorflow-models/deeplab</code></td>
  </tr>
  <tr>
    <td><a href="./deeplab/demo/index.html">source</a></td>
>>>>>>> d4805157
  </tr>
  <!-- * Audio -->
  <!-- ** Speech Commands -->
  <tr>
    <td rowspan="2"><b>Audio</b></td>
    <td rowspan="2"><b><a style="white-space:nowrap; display:inline-block;" href="./speech-commands"><div style='vertical-align:middle; display:inline;'>Speech Commands</div></a></b></td>
    <td><a href="https://storage.googleapis.com/tfjs-speech-model-test/2019-01-03a/dist/index.html">live</a></td>
    <td rowspan="2">Classify 1 second audio snippets from the <a href="https://www.tensorflow.org/tutorials/sequences/audio_recognition">speech commands dataset</a>.</td>
    <td rowspan="2"><code>npm i @tensorflow-models/speech-commands</code></td>
  </tr>
  <tr>
    <td><a href="./speech-commands/demo/index.html">source</a></td>
  </tr>
  <!-- * Text -->
  <!-- ** Universal Sentence Encoder -->
  <tr>
    <td rowspan="4"><b>Text</b></td>
    <td rowspan="2"><b><a style="white-space:nowrap; display:inline-block;" href="./universal-sentence-encoder"><div style='vertical-align:middle; display:inline;'>Universal Sentence Encoder</div></a></b></td>
    <td><a href=""></a></td>
    <td rowspan="2">Encode text into a 512-dimensional embedding to be used as inputs to natural language processing tasks such as sentiment classification and textual similarity.</td>
    <td rowspan="2"><code>npm i @tensorflow-models/universal-sentence-encoder</code></td>
  </tr>
  <tr>
    <td><a href="./universal-sentence-encoder/demo">source</a></td>
  </tr>
  <!-- ** Text Toxicity -->
  <tr>
    <td rowspan="2"><b><a style="white-space:nowrap; display:inline-block;" href="./toxicity"><div style='vertical-align:middle; display:inline;'>Text Toxicity</div></a></b></td>
    <td><a href="https://storage.googleapis.com/tfjs-models/demos/toxicity/index.html">live</a></td>
    <td rowspan="2">Score the perceived impact a comment might have on a conversation, from "Very toxic" to "Very healthy".</td>
    <td rowspan="2"><code>npm i @tensorflow-models/toxicity</code></td>
  </tr>
  <tr>
    <td><a href="./toxicity/demo/index.html">source</a></td>
  </tr>
  <!-- * General Utilities -->
  <tr>
    <td rowspan="2"><b>General Utilities</b></td>
  <!-- ** KNN Classifier -->
    <td rowspan="2"><b><a style="white-space:nowrap; display:inline-block;" href="./knn-classifier"><div style='vertical-align:middle; display:inline;'>KNN Classifier</div></a></b></td>
    <td><a href=""></a></td>
    <td rowspan="2">This package provides a utility for creating a classifier using the K-Nearest Neighbors algorithm. Can be used for transfer learning.</td>
    <td rowspan="2"><code>npm i @tensorflow-models/knn-classifier</code></td>
  </tr>
  <tr>
    <td><a href="./knn-classifier/demo">source</a></td>
  </tr>
</table>

## Development

You can run the unit tests for any of the models by running the following
inside a directory:

`yarn test`

New models should have a test NPM script (see [this](./mobilenet/package.json) `package.json` and `run_tests.ts` [helper](./mobilenet/run_tests.ts) for reference).

To run all of the tests, you can run the following command from the root of this
repo:

`yarn presubmit`<|MERGE_RESOLUTION|>--- conflicted
+++ resolved
@@ -27,10 +27,7 @@
   <!-- Images -->
   <tr>
     <td rowspan="10"><b>Images</b></td>
-<<<<<<< HEAD
   <!-- ** MobileNet -->
-=======
->>>>>>> d4805157
     <td rowspan="2"><b><a style="white-space:nowrap; display:inline-block;" href="./mobilenet"><div style='vertical-align:middle; display:inline;'>MobileNet</div></a></b></td>
     <td><a href=""></a></td>
     <td rowspan="2">Classify images with labels from the <a href="http://www.image-net.org/">ImageNet database</a>.</td>
@@ -69,16 +66,6 @@
   <tr>
     <td><a href="./body-pix/demos/index.html">source</a></td>
   </tr>
-<<<<<<< HEAD
-  <!-- ** Text Detection -->
-      <td rowspan="2"><b><a style="white-space:nowrap; display:inline-block;" href="./text-detection"><div style='vertical-align:middle; display:inline;'>Text Detection</div></a></b></td>
-    <td><a href=""></a></td>
-    <td rowspan="2"></a>Detect text of arbitrary shape in natural scenes</td>
-    <td rowspan="2"><code>npm i @tensorflow-models/text-detection</code></td>
-  </tr>
-  <tr>
-    <td><a href="./text-detection/demo/index.html">source</a></td>
-=======
     <!-- ** DeepLab -->
   <tr>
     <td rowspan="2"><b><a style="white-space:nowrap; display:inline-block;" href="./deeplab"><div style='vertical-align:middle; display:inline;'>DeepLab v3</div></a></b></td>
@@ -88,7 +75,14 @@
   </tr>
   <tr>
     <td><a href="./deeplab/demo/index.html">source</a></td>
->>>>>>> d4805157
+  <!-- ** Text Detection -->
+      <td rowspan="2"><b><a style="white-space:nowrap; display:inline-block;" href="./text-detection"><div style='vertical-align:middle; display:inline;'>Text Detection</div></a></b></td>
+    <td><a href=""></a></td>
+    <td rowspan="2"></a>Detect text of arbitrary shape in natural scenes</td>
+    <td rowspan="2"><code>npm i @tensorflow-models/text-detection</code></td>
+  </tr>
+  <tr>
+    <td><a href="./text-detection/demo/index.html">source</a></td>
   </tr>
   <!-- * Audio -->
   <!-- ** Speech Commands -->
