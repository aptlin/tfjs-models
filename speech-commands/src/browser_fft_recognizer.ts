/**
 * @license
 * Copyright 2018 Google LLC. All Rights Reserved.
 * Licensed under the Apache License, Version 2.0 (the "License");
 * you may not use this file except in compliance with the License.
 * You may obtain a copy of the License at
 *
 * http://www.apache.org/licenses/LICENSE-2.0
 *
 * Unless required by applicable law or agreed to in writing, software
 * distributed under the License is distributed on an "AS IS" BASIS,
 * WITHOUT WARRANTIES OR CONDITIONS OF ANY KIND, either express or implied.
 * See the License for the specific language governing permissions and
 * limitations under the License.
 * =============================================================================
 */

import * as tf from '@tensorflow/tfjs';
import {BrowserFftFeatureExtractor, SpectrogramCallback} from './browser_fft_extractor';
import {loadMetadataJson} from './browser_fft_utils';
import {RecognizeConfig, RecognizerCallback, RecognizerParams, SpectrogramData, SpeechCommandRecognizer, SpeechCommandRecognizerResult, StreamingRecognitionConfig, TransferLearnConfig, TransferSpeechCommandRecognizer} from './types';
import {version} from './version';

export const BACKGROUND_NOISE_TAG = '_background_noise_';
export const UNKNOWN_TAG = '_unknown_';

let streaming = false;

export function getMajorAndMinorVersion(version: string) {
  const versionItems = version.split('.');
  return versionItems.slice(0, 2).join('.');
}

/**
 * Speech-Command Recognizer using browser-native (WebAudio) spectral featutres.
 */
export class BrowserFftSpeechCommandRecognizer implements
    SpeechCommandRecognizer {
  static readonly VALID_VOCABULARY_NAMES: string[] = ['18w', 'directional4w'];
  static readonly DEFAULT_VOCABULARY_NAME = '18w';

  readonly MODEL_URL_PREFIX =
      `https://storage.googleapis.com/tfjs-models/tfjs/speech-commands/v${
         getMajorAndMinorVersion(version)}/browser_fft`;

  private readonly SAMPLE_RATE_HZ = 44100;
  private readonly FFT_SIZE = 1024;
  private readonly DEFAULT_SUPPRESSION_TIME_MILLIS = 0;

  model: tf.Model;
  modelWithEmbeddingOutput: tf.Model;
  readonly vocabulary: string;
  readonly parameters: RecognizerParams;
  protected words: string[];

  protected nonBatchInputShape: [number, number, number];
  private elementsPerExample: number;
  protected audioDataExtractor: BrowserFftFeatureExtractor;

  private transferRecognizers:
      {[name: string]: TransferBrowserFftSpeechCommandRecognizer} = {};

  private modelURL: string;
  private metadataURL: string;

  /**
   * Constructor of BrowserFftSpeechCommandRecognizer.
   *
   * @param vocabulary An optional vocabulary specifier. Mutually exclusive
   *   with `modelURL` and `metadataURL`.
   * @param modelURL An optional, custom model URL pointing to a model.json
   *   file. Supported schemes: http://, https://, and node.js-only: file://.
   *   Mutually exclusive with `vocabulary`. If provided, `metadatURL`
   *   most also be provided.
   * @param metadataURL A custom metadata URL pointing to a metadata.json
   *   file. Must be provided together with `modelURL`.
   */
  constructor(vocabulary?: string, modelURL?: string, metadataURL?: string) {
    tf.util.assert(
        modelURL == null && metadataURL == null ||
            modelURL != null && metadataURL != null,
        `modelURL and metadataURL must be both provided or ` +
            `both not provided.`);
    if (modelURL == null) {
      if (vocabulary == null) {
        vocabulary = BrowserFftSpeechCommandRecognizer.DEFAULT_VOCABULARY_NAME;
      } else {
        tf.util.assert(
            BrowserFftSpeechCommandRecognizer.VALID_VOCABULARY_NAMES.indexOf(
                vocabulary) !== -1,
            `Invalid vocabulary name: '${vocabulary}'`);
      }
      this.vocabulary = vocabulary;
      this.modelURL = `${this.MODEL_URL_PREFIX}/${this.vocabulary}/model.json`;
      this.metadataURL =
          `${this.MODEL_URL_PREFIX}/${this.vocabulary}/metadata.json`;
    } else {
      tf.util.assert(
          vocabulary == null,
          `vocabulary name must be null or undefined when modelURL is ` +
              `provided`);
      this.modelURL = modelURL;
      this.metadataURL = metadataURL;
    }

    this.parameters = {
      sampleRateHz: this.SAMPLE_RATE_HZ,
      fftSize: this.FFT_SIZE
    };
  }

  /**
   * Start streaming recognition.
   *
   * To stop the recognition, use `stopListening()`.
   *
   * Example: TODO(cais): Add exapmle code snippet.
   *
   * @param callback The callback invoked whenever a word is recognized
   *   with a probability score greater than `config.probabilityThreshold`.
   *   It has the signature:
   *     (result: SpeechCommandRecognizerResult) => Promise<void>
   *   wherein result has the two fields:
   *   - scores: A Float32Array that contains the probability scores for all
   *     the words.
   *   - spectrogram: The spectrogram data, provided only if
   *     `config.includeSpectrogram` is `true`.
   * @param config The configurations for the streaming recognition to
   *   be started.
   *   The `modelName` field of `config` specifies the model to be used for
   *   online recognition. If not specified, it defaults to the name of the
   *   base model ('base'), i.e., the pretrained model not from transfer
   *   learning. If the recognizer instance has one or more transfer-learning
   *   models ready (as a result of calls to `collectTransferExample`
   *   and `trainTransferModel`), you can let this call use that
   *   model for prediction by specifying the corresponding `modelName`.
   * @throws Error, if streaming recognition is already started or
   *   if `config` contains invalid values.
   */
  async listen(callback: RecognizerCallback,
               config?: StreamingRecognitionConfig): Promise<void> {
    if (streaming) {
      throw new Error(
          'Cannot start streaming again when streaming is ongoing.');
    }

    await this.ensureModelLoaded();

    if (config == null) {
      config = {};
    }
    let probabilityThreshold =
        config.probabilityThreshold == null ? 0 : config.probabilityThreshold;
    if (config.includeEmbedding) {
      // Override probability threshold to 0 if includeEmbedding is true.
      probabilityThreshold = 0;
    }
    tf.util.assert(
        probabilityThreshold >= 0 && probabilityThreshold <= 1,
        `Invalid probabilityThreshold value: ${probabilityThreshold}`);
    let invokeCallbackOnNoiseAndUnknown =
        config.invokeCallbackOnNoiseAndUnknown == null ?
        false :
        config.invokeCallbackOnNoiseAndUnknown;
    if (config.includeEmbedding) {
      // Override invokeCallbackOnNoiseAndUnknown threshold to true if
      // includeEmbedding is true.
      invokeCallbackOnNoiseAndUnknown = true;
    }

    if (config.suppressionTimeMillis < 0) {
      throw new Error(
          `suppressionTimeMillis is expected to be >= 0, ` +
          `but got ${config.suppressionTimeMillis}`);
    }

    const overlapFactor =
        config.overlapFactor == null ? 0.5 : config.overlapFactor;
    tf.util.assert(
        overlapFactor >= 0 && overlapFactor < 1,
        `Expected overlapFactor to be >= 0 and < 1, but got ${overlapFactor}`);

    const spectrogramCallback: SpectrogramCallback = async (x: tf.Tensor) => {
      await this.ensureModelWithEmbeddingOutputCreated();

      let y: tf.Tensor;
      let embedding: tf.Tensor;
      if (config.includeEmbedding) {
        await this.ensureModelWithEmbeddingOutputCreated();
        [y, embedding] =
            this.modelWithEmbeddingOutput.predict(x) as tf.Tensor[];
      } else {
        y = this.model.predict(x) as tf.Tensor;
      }

      const scores = await y.data() as Float32Array;
      const maxIndexTensor = y.argMax(-1);
      const maxIndex = (await maxIndexTensor.data())[0];
      const maxScore = Math.max(...scores);
      tf.dispose([y, maxIndexTensor]);

      if (maxScore < probabilityThreshold) {
        return false;
      } else {
        let spectrogram: SpectrogramData = undefined;
        if (config.includeSpectrogram) {
          spectrogram = {
            data: await x.data() as Float32Array,
            frameSize: this.nonBatchInputShape[1],
          };
        }

        let wordDetected = true;
        if (!invokeCallbackOnNoiseAndUnknown) {
          // Skip background noise and unknown tokens.
          if (this.words[maxIndex] === BACKGROUND_NOISE_TAG ||
              this.words[maxIndex] === UNKNOWN_TAG) {
            wordDetected = false;
          }
        }
        if (wordDetected) {
          callback({scores, spectrogram, embedding});
        }
        // Trigger suppression only if the word is neither unknown or
        // background noise.
        return wordDetected;
      }
    };

    const suppressionTimeMillis = config.suppressionTimeMillis == null ?
        this.DEFAULT_SUPPRESSION_TIME_MILLIS :
        config.suppressionTimeMillis;
    this.audioDataExtractor = new BrowserFftFeatureExtractor({
      sampleRateHz: this.parameters.sampleRateHz,
      numFramesPerSpectrogram: this.nonBatchInputShape[0],
      columnTruncateLength: this.nonBatchInputShape[1],
      suppressionTimeMillis,
      spectrogramCallback,
      overlapFactor
    });

    await this.audioDataExtractor.start();

    streaming = true;
  }

  /**
   * Load the underlying tf.Model instance and associated metadata.
   *
   * If the model and the metadata are already loaded, do nothing.
   */
  async ensureModelLoaded() {
    if (this.model != null) {
      return;
    }

    await this.ensureMetadataLoaded();

    const model = await tf.loadModel(this.modelURL);
    // Check the validity of the model's input shape.
    if (model.inputs.length !== 1) {
      throw new Error(
          `Expected model to have 1 input, but got a model with ` +
          `${model.inputs.length} inputs`);
    }
    if (model.inputs[0].shape.length !== 4) {
      throw new Error(
          `Expected model to have an input shape of rank 4, ` +
          `but got an input shape of rank ${model.inputs[0].shape.length}`);
    }
    if (model.inputs[0].shape[3] !== 1) {
      throw new Error(
          `Expected model to have an input shape with 1 as the last ` +
          `dimension, but got input shape` +
          `${JSON.stringify(model.inputs[0].shape[3])}}`);
    }
    // Check the consistency between the word labels and the model's output
    // shape.
    const outputShape = model.outputShape as tf.Shape;
    if (outputShape.length !== 2) {
      throw new Error(
          `Expected loaded model to have an output shape of rank 2,` +
          `but received shape ${JSON.stringify(outputShape)}`);
    }
    if (outputShape[1] !== this.words.length) {
      throw new Error(
          `Mismatch between the last dimension of model's output shape ` +
          `(${outputShape[1]}) and number of words ` +
          `(${this.words.length}).`);
    }

    this.model = model;
    this.freezeModel();

    this.nonBatchInputShape =
        model.inputs[0].shape.slice(1) as [number, number, number];
    this.elementsPerExample = 1;
    model.inputs[0].shape.slice(1).forEach(
        dimSize => this.elementsPerExample *= dimSize);
    this.warmUpModel();
<<<<<<< HEAD
=======
    const frameDurationMillis =
        this.parameters.fftSize / this.parameters.sampleRateHz * 1e3;
    const numFrames = model.inputs[0].shape[1];
    this.parameters.spectrogramDurationMillis = numFrames * frameDurationMillis;
>>>>>>> b9aaadea
  }

  /**
   * Construct a two-output model that includes the following outputs:
   *
   * 1. The same softmax probability output as the original model's output
   * 2. The embedding, i.e., activation from the second-last dense layer of
   *    the original model.
   */
  protected async ensureModelWithEmbeddingOutputCreated() {
    if (this.modelWithEmbeddingOutput != null) {
      return;
    }
    await this.ensureModelLoaded();

    // Find the second last dense layer of the original model.
    let secondLastDenseLayer: tf.layers.Layer;
    for (let i = this.model.layers.length - 2; i >= 0; --i) {
      if (this.model.layers[i].getClassName() === 'Dense') {
        secondLastDenseLayer = this.model.layers[i];
        break;
      }
    }
    if (secondLastDenseLayer == null) {
      throw new Error(
          'Failed to find second last dense layer in the original model.');
    }
    this.modelWithEmbeddingOutput = tf.model({
      inputs: this.model.inputs,
      outputs: [
        this.model.outputs[0], secondLastDenseLayer.output as tf.SymbolicTensor
      ]
    });
  }

  private warmUpModel() {
    tf.tidy(() => {
      const x = tf.zeros([1].concat(this.nonBatchInputShape));
      for (let i = 0; i < 3; ++i) {
        this.model.predict(x);
      }
    });
  }

  private async ensureMetadataLoaded() {
    if (this.words != null) {
      return;
    }
    const metadataJSON = await loadMetadataJson(this.metadataURL);
    this.words = metadataJSON.words;
  }

  /**
   * Stop streaming recognition.
   *
   * @throws Error if there is not ongoing streaming recognition.
   */
  async stopListening(): Promise<void> {
    if (!streaming) {
      throw new Error('Cannot stop streaming when streaming is not ongoing.');
    }
    await this.audioDataExtractor.stop();
    streaming = false;
  }

  /**
   * Check if streaming recognition is ongoing.
   */
  isListening(): boolean {
    return streaming;
  }

  /**
   * Get the array of word labels.
   *
   * @throws Error If this model is called before the model is loaded.
   */
  wordLabels(): string[] {
    return this.words;
  }

  /**
   * Get the parameters of this instance of BrowserFftSpeechCommandRecognizer.
   *
   * @returns Parameters of this instance.
   */
  params(): RecognizerParams {
    return this.parameters;
  }

  /**
   * Get the input shape of the underlying tf.Model.
   *
   * @returns The input shape.
   */
  modelInputShape(): tf.Shape {
    if (this.model == null) {
      throw new Error(
          'Model has not been loaded yet. Load model by calling ' +
          'ensureModelLoaded(), recognize(), or listen().');
    }
    return this.model.inputs[0].shape;
  }

  /**
   * Run offline (non-streaming) recognition on a spectrogram.
   *
   * @param input Spectrogram. Either a `tf.Tensor` of a `Float32Array`.
   *   - If a `tf.Tensor`, must be rank-4 and match the model's expected
   *     input shape in 2nd dimension (# of spectrogram columns), the 3rd
   *     dimension (# of frequency-domain points per column), and the 4th
   *     dimension (always 1). The 1st dimension can be 1, for single-example
   *     recogntion, or any value >1, for batched recognition.
   *   - If a `Float32Array`, must have a length divisible by the number
   *     of elements per spectrogram, i.e.,
   *     (# of spectrogram columns) * (# of frequency-domain points per column).
   * @param config Optional configuration object.
   * @returns Result of the recognition, with the following field:
   *   scores:
   *   - A `Float32Array` if there is only one input exapmle.
   *   - An `Array` of `Float32Array`, if there are multiple input examples.
   */
  async recognize(input?: tf.Tensor|Float32Array, config?: RecognizeConfig):
      Promise<SpeechCommandRecognizerResult> {
    if (config == null) {
      config = {};
    }

    await this.ensureModelLoaded();

    if (input == null) {
      // If `input` is not provided, draw audio data from WebAudio and us it
      // for recognition.
      const spectrogramData = await this.recognizeOnline();
      input = spectrogramData.data;
    }

    let numExamples: number;
    let inputTensor: tf.Tensor;
    let outTensor: tf.Tensor;
    if (input instanceof tf.Tensor) {
      // Check input shape.
      this.checkInputTensorShape(input);
      inputTensor = input;
      numExamples = input.shape[0];
    } else {
      // `input` is a `Float32Array`.
      input = input as Float32Array;
      if (input.length % this.elementsPerExample) {
        throw new Error(
            `The length of the input Float32Array ${input.length} ` +
            `is not divisible by the number of tensor elements per ` +
            `per example expected by the model ${this.elementsPerExample}.`);
      }

      numExamples = input.length / this.elementsPerExample;
      inputTensor = tf.tensor4d(input, [
        numExamples
      ].concat(this.nonBatchInputShape) as [number, number, number, number]);
    }

    const output: SpeechCommandRecognizerResult = {scores: null};
    if (config.includeEmbedding) {
      // Optional inclusion of embedding (internal activation).
      await this.ensureModelWithEmbeddingOutputCreated();
      const outAndEmbedding =
          this.modelWithEmbeddingOutput.predict(inputTensor) as tf.Tensor[];
      outTensor = outAndEmbedding[0];
      output.embedding = outAndEmbedding[1];
    } else {
      outTensor = this.model.predict(inputTensor) as tf.Tensor;
    }

    if (numExamples === 1) {
      output.scores = await outTensor.data() as Float32Array;
    } else {
      const unstacked = tf.unstack(outTensor) as tf.Tensor[];
      const scorePromises = unstacked.map(item => item.data());
      output.scores = await Promise.all(scorePromises) as Float32Array[];
      tf.dispose(unstacked);
    }

    if (config.includeSpectrogram) {
      output.spectrogram = {
        data: (input instanceof tf.Tensor ?
            await input.data() : input) as Float32Array,
        frameSize: this.nonBatchInputShape[1],
      };
    }

    return output;
  }

  protected async recognizeOnline(): Promise<SpectrogramData> {
    return new Promise<SpectrogramData>((resolve, reject) => {
      const spectrogramCallback: SpectrogramCallback = async (x: tf.Tensor) => {
        resolve({
          data: await x.data() as Float32Array,
          frameSize: this.nonBatchInputShape[1],
        });
        return false;
      };
      this.audioDataExtractor = new BrowserFftFeatureExtractor({
        sampleRateHz: this.parameters.sampleRateHz,
        numFramesPerSpectrogram: this.nonBatchInputShape[0],
        columnTruncateLength: this.nonBatchInputShape[1],
        suppressionTimeMillis: 0,
        spectrogramCallback,
        overlapFactor: 0
      });
      this.audioDataExtractor.start();
    });
  }

  createTransfer(name: string): TransferSpeechCommandRecognizer {
    if (this.model == null) {
      throw new Error(
          'Model has not been loaded yet. Load model by calling ' +
          'ensureModelLoaded(), recognizer(), or listen().');
    }
    tf.util.assert(
        name != null && typeof name === 'string' && name.length > 1,
        `Expected the name for a transfer-learning recognized to be a ` +
            `non-empty string, but got ${JSON.stringify(name)}`);
    tf.util.assert(
        this.transferRecognizers[name] == null,
        `There is already a transfer-learning model named '${name}'`);
    const transfer = new TransferBrowserFftSpeechCommandRecognizer(
        name, this.parameters, this.model);
    this.transferRecognizers[name] = transfer;
    return transfer;
  }

  private freezeModel(): void {
    for (const layer of this.model.layers) {
      layer.trainable = false;
    }
  }

  private checkInputTensorShape(input: tf.Tensor) {
    const expectedRank = this.model.inputs[0].shape.length;
    if (input.shape.length !== expectedRank) {
      throw new Error(
          `Expected input Tensor to have rank ${expectedRank}, ` +
          `but got rank ${input.shape.length} that differs `);
    }
    const nonBatchedShape = input.shape.slice(1);
    const expectedNonBatchShape = this.model.inputs[0].shape.slice(1);
    if (!tf.util.arraysEqual(nonBatchedShape, expectedNonBatchShape)) {
      throw new Error(
          `Expected input to have shape [null,${expectedNonBatchShape}], ` +
          `but got shape [null,${nonBatchedShape}]`);
    }
  }

  // TODO(cais): Implement model save and load.
}

/**
 * A subclass of BrowserFftSpeechCommandRecognizer: Transfer-learned model.
 */
class TransferBrowserFftSpeechCommandRecognizer extends
    BrowserFftSpeechCommandRecognizer implements
        TransferSpeechCommandRecognizer {
  private transferExamples: {[word: string]: tf.Tensor[]};
  private transferHead: tf.Sequential;

  /**
   * Constructor of TransferBrowserFftSpeechCommandRecognizer.
   *
   * @param name Name of the transfer-learned recognizer. Must be a non-empty
   *   string.
   * @param parameters Parameters from the base recognizer.
   * @param baseModel Model from the base recognizer.
   */
  constructor(
      readonly name: string, readonly parameters: RecognizerParams,
      readonly baseModel: tf.Model) {
    super();
    tf.util.assert(
        name != null && typeof name === 'string' && name.length > 0,
        `The name of a transfer model must be a non-empty string, ` +
            `but got ${JSON.stringify(name)}`);
    this.nonBatchInputShape =
        this.baseModel.inputs[0].shape.slice(1) as [number, number, number];
    this.words = [];
  }

  /**
   * Collect an example for transfer learning via WebAudio.
   *
   * @param {string} word Name of the word. Must not overlap with any of the
   *   words the base model is trained to recognize.
   * @returns {SpectrogramData} The spectrogram of the acquired the example.
   * @throws Error, if word belongs to the set of words the base model is
   *   trained to recognize.
   */
  async collectExample(word: string): Promise<SpectrogramData> {
    tf.util.assert(
        !streaming,
        'Cannot start collection of transfer-learning example because ' +
            'a streaming recognition or transfer-learning example collection ' +
            'is ongoing');
    tf.util.assert(
        word != null && typeof word === 'string' && word.length > 0,
        `Must provide a non-empty string when collecting transfer-` +
            `learning example`);

    streaming = true;
    return new Promise<SpectrogramData>((resolve, reject) => {
      const spectrogramCallback: SpectrogramCallback = async (x: tf.Tensor) => {
        if (this.transferExamples == null) {
          this.transferExamples = {};
        }
        if (this.transferExamples[word] == null) {
          this.transferExamples[word] = [];
        }
        this.transferExamples[word].push(x.clone());
        await this.audioDataExtractor.stop();
        streaming = false;
        this.collateTransferWords();
        resolve({
          data: await x.data() as Float32Array,
          frameSize: this.nonBatchInputShape[1],
        });
        return false;
      };
      this.audioDataExtractor = new BrowserFftFeatureExtractor({
        sampleRateHz: this.parameters.sampleRateHz,
        numFramesPerSpectrogram: this.nonBatchInputShape[0],
        columnTruncateLength: this.nonBatchInputShape[1],
        suppressionTimeMillis: 0,
        spectrogramCallback,
        overlapFactor: 0
      });
      this.audioDataExtractor.start();
    });
  }

  /**
   * Clear all transfer learning examples collected so far.
   */
  clearExamples(): void {
    tf.util.assert(
        this.words != null && this.words.length > 0 &&
            this.transferExamples != null,
        `No transfer learning examples exist for model name ${this.name}`);
    tf.dispose(this.transferExamples);
    this.transferExamples = null;
    this.words = null;
  }

  /**
   * Get counts of the word examples that have been collected for a
   * transfer-learning model.
   *
   * @returns {{[word: string]: number}} A map from word name to number of
   *   examples collected for that word so far.
   */
  countExamples(): {[word: string]: number} {
    if (this.transferExamples == null) {
      throw new Error(
          `No examples have been collected for transfer-learning model ` +
          `named '${this.name}' yet.`);
    }
    const counts: {[word: string]: number} = {};
    for (const word in this.transferExamples) {
      counts[word] = this.transferExamples[word].length;
    }
    return counts;
  }

  /**
   * Collect the vocabulary of this transfer-learned recognizer.
   *
   * The words are put in an alphabetically sorted order.
   */
  private collateTransferWords() {
    this.words = Object.keys(this.transferExamples).sort();
  }

  /**
   * Collect the transfer-learning data as tf.Tensors.
   *
   * @param modelName {string} Name of the transfer learning model for which
   *   the examples are to be collected.
   * @returns xs: The feature tensors (xs), a 4D tf.Tensor.
   *          ys: The target tensors (ys), one-hot encoding, a 2D tf.Tensor.
   */
  private collectTransferDataAsTensors(modelName?: string):
      {xs: tf.Tensor, ys: tf.Tensor} {
    tf.util.assert(
        this.words != null && this.words.length > 0,
        `No word example is available for tranfer-learning model of name ` +
            modelName);
    return tf.tidy(() => {
      const xTensors: tf.Tensor[] = [];
      const targetIndices: number[] = [];
      this.words.forEach((word, i) => {
        this.transferExamples[word].forEach(wordTensor => {
          xTensors.push(wordTensor);
          targetIndices.push(i);
        });
      });
      return {
        xs: tf.concat(xTensors, 0),
        ys: tf.oneHot(
            tf.tensor1d(targetIndices, 'int32'), Object.keys(this.words).length)
      };
    });
  }

  /**
   * Train the transfer-learning model.
   *
   * The last dense layer of the base model is replaced with new softmax dense
   * layer.
   *
   * It is assume that at least one category of data has been collected (using
   * multiple calls to the `collectTransferExample` method).
   *
   * @param config {TransferLearnConfig} Optional configurations fot the
   *   training of the transfer-learning model.
   * @returns {tf.History} A history object with the loss and accuracy values
   *   from the training of the transfer-learning model.
   * @throws Error, if `modelName` is invalid or if not sufficient training
   *   examples have been collected yet.
   */
  async train(config?: TransferLearnConfig): Promise<tf.History> {
    tf.util.assert(
        this.words != null && this.words.length > 0,
        `Cannot train transfer-learning model '${this.name}' because no ` +
            `transfer learning example has been collected.`);
    tf.util.assert(
        this.words.length > 1,
        `Cannot train transfer-learning model '${this.name}' because only ` +
            `1 word label ('${JSON.stringify(this.words)}') ` +
            `has been collected for transfer learning. Requires at least 2.`);

    if (config == null) {
      config = {};
    }

    if (this.model == null) {
      this.createTransferModelFromBaseModel();
    }

    // Compile model for training.
    const optimizer = config.optimizer || 'sgd';
    this.model.compile(
        {loss: 'categoricalCrossentropy', optimizer, metrics: ['acc']});

    // Prepare the data.
    const {xs, ys} = this.collectTransferDataAsTensors();

    const epochs = config.epochs == null ? 20 : config.epochs;
    const validationSplit =
        config.validationSplit == null ? 0 : config.validationSplit;
    try {
      const history = await this.model.fit(xs, ys, {
        epochs,
        validationSplit,
        batchSize: config.batchSize,
        callbacks: config.callback == null ? null : [config.callback]
      });
      tf.dispose([xs, ys]);
      return history;
    } catch (err) {
      tf.dispose([xs, ys]);
      this.model = null;
      return null;
    }
  }

  /**
   * Create an instance of tf.Model for transfer learning.
   *
   * The top dense layer of the base model is replaced with a new softmax
   * dense layer.
   */
  private createTransferModelFromBaseModel(): void {
    tf.util.assert(
        this.words != null,
        `No word example is available for tranfer-learning model of name ` +
            this.name);

    // Find the second last dense layer.
    const layers = this.baseModel.layers;
    let layerIndex = layers.length - 2;
    while (layerIndex >= 0) {
      if (layers[layerIndex].getClassName().toLowerCase() === 'dense') {
        break;
      }
      layerIndex--;
    }
    if (layerIndex < 0) {
      throw new Error('Cannot find a hidden dense layer in the base model.');
    }
    const beheadedBaseOutput = layers[layerIndex].output as tf.SymbolicTensor;

    this.transferHead = tf.sequential();
    this.transferHead.add(tf.layers.dense({
      units: this.words.length,
      activation: 'softmax',
      inputShape: beheadedBaseOutput.shape.slice(1)
    }));
    const transferOutput =
        this.transferHead.apply(beheadedBaseOutput) as tf.SymbolicTensor;
    this.model =
        tf.model({inputs: this.baseModel.inputs, outputs: transferOutput});
  }

  /**
   * Get the input shape of the underlying tf.Model.
   *
   * @returns The input shape.
   */
  modelInputShape(): tf.Shape {
    return this.baseModel.inputs[0].shape;
  }

  /**
   * Overridden method to prevent creating a nested transfer-learning
   * recognizer.
   *
   * @param name
   */
  createTransfer(name: string): TransferBrowserFftSpeechCommandRecognizer {
    throw new Error(
        'Creating transfer-learned recognizer from a transfer-learned ' +
        'recognizer is not supported.');
  }
}<|MERGE_RESOLUTION|>--- conflicted
+++ resolved
@@ -41,7 +41,7 @@
 
   readonly MODEL_URL_PREFIX =
       `https://storage.googleapis.com/tfjs-models/tfjs/speech-commands/v${
-         getMajorAndMinorVersion(version)}/browser_fft`;
+          getMajorAndMinorVersion(version)}/browser_fft`;
 
   private readonly SAMPLE_RATE_HZ = 44100;
   private readonly FFT_SIZE = 1024;
@@ -137,8 +137,9 @@
    * @throws Error, if streaming recognition is already started or
    *   if `config` contains invalid values.
    */
-  async listen(callback: RecognizerCallback,
-               config?: StreamingRecognitionConfig): Promise<void> {
+  async listen(
+      callback: RecognizerCallback,
+      config?: StreamingRecognitionConfig): Promise<void> {
     if (streaming) {
       throw new Error(
           'Cannot start streaming again when streaming is ongoing.');
@@ -298,13 +299,10 @@
     model.inputs[0].shape.slice(1).forEach(
         dimSize => this.elementsPerExample *= dimSize);
     this.warmUpModel();
-<<<<<<< HEAD
-=======
     const frameDurationMillis =
         this.parameters.fftSize / this.parameters.sampleRateHz * 1e3;
     const numFrames = model.inputs[0].shape[1];
     this.parameters.spectrogramDurationMillis = numFrames * frameDurationMillis;
->>>>>>> b9aaadea
   }
 
   /**
@@ -489,8 +487,8 @@
 
     if (config.includeSpectrogram) {
       output.spectrogram = {
-        data: (input instanceof tf.Tensor ?
-            await input.data() : input) as Float32Array,
+        data: (input instanceof tf.Tensor ? await input.data() : input) as
+            Float32Array,
         frameSize: this.nonBatchInputShape[1],
       };
     }
